--- conflicted
+++ resolved
@@ -17,14 +17,30 @@
 ## Client Credentials
 
 ```go
-<<<<<<< HEAD
 //Creates a configuration with the Auth0 information
+secret, _ := base64.URLEncoding.DecodeString(os.Getenv("AUTH0_CLIENT_SECRET"))
+secretProvider := auth0.NewKeyProvider([]byte("secret"))
+audience := os.Getenv("AUTH0_CLIENT_ID")
 
-secret, _ := base64.URLEncoding.DecodeString(os.Getenv("AUTH0_CLIENT_SECRET"))
+configuration := auth0.NewConfiguration(secretProvider, audience, "https://mydomain.eu.auth0.com/", jose.RS256)
+validator := auth0.NewValidator(configuration)
+
+
+
+token, err := validator.ValidateRequest(r)
+
+if err != nil {
+    fmt.Println("Token is not valid:", token)
+}
+```
+
+## API with JWK
+
+```go
+   
+client := NewJWKClient(JWKClientOptions{URI: "https://mydomain.eu.auth0.com/.well-known/jwks.json"})
 audience := os.Getenv("AUTH0_CLIENT_ID")
-issuer := "https://mydomain.eu.auth0.com/"
-
-configuration := NewConfiguration(secret, audience, issuer, crypto.SigningMethodHS256)
+configuration := NewConfiguration(client, audience, "https://mydomain.eu.auth0.com/", jose.RS256)
 validator := NewValidator(configuration)
 
 token, err := validator.ValidateRequest(r)
@@ -33,7 +49,6 @@
     fmt.Println("Token is not valid:", token)
 }
 ```
-
 ## Example
 
 ### Gin
@@ -77,35 +92,4 @@
 
 // Use it
 r.PUT("/news", auth.Auth0Groups(auth.AdminGroup), api.GetNews)
-=======
-    //Creates a configuration with the Auth0 information
-    secret, _ := base64.URLEncoding.DecodeString(os.Getenv("AUTH0_CLIENT_SECRET"))
-    secretProvider := auth0.NewKeyProvider([]byte("secret"))
-    audience := os.Getenv("AUTH0_CLIENT_ID")
-
-    configuration := auth0.NewConfiguration(secretProvider, audience, "https://mydomain.eu.auth0.com/", jose.RS256)
-	validator := auth0.NewValidator(configuration)
-
-    token, err := validator.ValidateRequest(r)
-    
-    if err != nil {
-        fmt.Println("Token is not valid:", token)
-    }
-```
-
-## API JWK
-
-```go
-   
-    client := NewJWKClient(JWKClientOptions{URI: "https://mydomain.eu.auth0.com/.well-known/jwks.json"})
-    audience := os.Getenv("AUTH0_CLIENT_ID")
-    configuration := NewConfiguration(client, audience, "https://mydomain.eu.auth0.com/", jose.RS256)
-    validator := NewValidator(configuration)
-    
-    token, err := validator.ValidateRequest(r)
-    
-    if err != nil {
-        fmt.Println("Token is not valid:", token)
-    }
->>>>>>> 9eff48f5
 ```